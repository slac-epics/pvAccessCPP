/**
 * Copyright - See the COPYRIGHT that is included with this distribution.
 * pvAccessCPP is distributed subject to a Software License Agreement found
 * in file LICENSE that is included with this distribution.
 */

#include <pv/pvData.h>
#include <pv/rpcServer.h>

using namespace epics::pvData;
using namespace epics::pvAccess;

<<<<<<< HEAD
static StructureConstPtr resultStructure = 
    getFieldCreate()->createFieldBuilder()->
                    add("c", pvDouble)->
                    createStructure();
=======
static Structure::const_shared_pointer resultStructure =
        getFieldCreate()->createFieldBuilder()->
               add("c", pvDouble)->
               createStructure();
>>>>>>> c7bf9f6d

class SumServiceImpl :
    public RPCService
{
    PVStructure::shared_pointer request(PVStructure::shared_pointer const & pvArguments)
        throw (RPCRequestException)
    {
<<<<<<< HEAD
        PVString::shared_pointer fa = args->getSubField<PVString>("a");
        PVString::shared_pointer fb = args->getSubField<PVString>("b");
        if (!fa || !fb)
            throw RPCRequestException(Status::STATUSTYPE_ERROR, "'string a' and 'string b' fields required"); 

        double a = atof(fa->get().c_str());
        double b = atof(fb->get().c_str());
=======
        // NTURI support
        PVStructure::shared_pointer args(
                    (pvArguments->getStructure()->getID() == "uri:ev4:nt/2012/pwd:NTURI") ?
                        pvArguments->getStructureField("query") :
                        pvArguments
                        );
>>>>>>> c7bf9f6d

        // get fields and check their existence
        PVScalar::shared_pointer af = args->getSubField<PVScalar>("a");
        PVScalar::shared_pointer bf = args->getSubField<PVScalar>("b");
        if (!af || !bf)
            throw RPCRequestException(Status::STATUSTYPE_ERROR, "scalar 'a' and 'b' fields are required");
        
        // get the numbers (and convert if neccessary)
        double a, b;
        try
        {
            a = af->getAs<double>();
            b = bf->getAs<double>();
        }
        catch (std::exception &e)
        {
            throw RPCRequestException(Status::STATUSTYPE_ERROR,
                std::string("failed to convert arguments to double: ") + e.what());
        }
        
        // create return structure and set data
        PVStructure::shared_pointer result = getPVDataCreate()->createPVStructure(resultStructure);
        result->getSubField<PVDouble>("c")->put(a+b);
        return result;
    }
};

int main()
{
    RPCServer server;

    server.registerService("sum", RPCService::shared_pointer(new SumServiceImpl()));
    // you can register as many services as you want here ...

    server.printInfo();
    server.run();

    return 0;
}<|MERGE_RESOLUTION|>--- conflicted
+++ resolved
@@ -10,17 +10,10 @@
 using namespace epics::pvData;
 using namespace epics::pvAccess;
 
-<<<<<<< HEAD
-static StructureConstPtr resultStructure = 
-    getFieldCreate()->createFieldBuilder()->
-                    add("c", pvDouble)->
-                    createStructure();
-=======
 static Structure::const_shared_pointer resultStructure =
         getFieldCreate()->createFieldBuilder()->
                add("c", pvDouble)->
                createStructure();
->>>>>>> c7bf9f6d
 
 class SumServiceImpl :
     public RPCService
@@ -28,22 +21,12 @@
     PVStructure::shared_pointer request(PVStructure::shared_pointer const & pvArguments)
         throw (RPCRequestException)
     {
-<<<<<<< HEAD
-        PVString::shared_pointer fa = args->getSubField<PVString>("a");
-        PVString::shared_pointer fb = args->getSubField<PVString>("b");
-        if (!fa || !fb)
-            throw RPCRequestException(Status::STATUSTYPE_ERROR, "'string a' and 'string b' fields required"); 
-
-        double a = atof(fa->get().c_str());
-        double b = atof(fb->get().c_str());
-=======
         // NTURI support
         PVStructure::shared_pointer args(
                     (pvArguments->getStructure()->getID() == "uri:ev4:nt/2012/pwd:NTURI") ?
                         pvArguments->getStructureField("query") :
                         pvArguments
                         );
->>>>>>> c7bf9f6d
 
         // get fields and check their existence
         PVScalar::shared_pointer af = args->getSubField<PVScalar>("a");
