#include <stdlib.h>
#include <time.h>
#include <vector>
#include <map>
#include <math.h>

#include <epicsExit.h>
#include <epicsUnitTest.h>
#include <testMain.h>

#include <pv/logger.h>
#include <pv/pvAccess.h>
#include <pv/convert.h>
#include <pv/serverContext.h>
#include <pv/clientFactory.h>
#include <pv/clientContextImpl.h>
#include <pv/standardPVField.h>
#include <pv/pvTimeStamp.h>

#include <pv/current_function.h>

#include "channelAccessIFTest.h"

//#define ENABLE_STRESS_TESTS

using namespace std::tr1;


// int value, 1Hz increment by one
std::string ChannelAccessIFTest::TEST_COUNTER_CHANNEL_NAME = "testCounter";
// int value, increment on process
std::string ChannelAccessIFTest::TEST_SIMPLECOUNTER_CHANNEL_NAME = "testSimpleCounter";
// double value, NTScalar
std::string ChannelAccessIFTest::TEST_CHANNEL_NAME = "testValue";
// double value
std::string ChannelAccessIFTest::TEST_VALUEONLY_CHANNEL_NAME = "testValueOnly";
// RPC sum service: int a + int b -> int c
std::string ChannelAccessIFTest::TEST_SUMRPC_CHANNEL_NAME = "testSum";
// double[] value
std::string ChannelAccessIFTest::TEST_ARRAY_CHANNEL_NAME = "testArray1";


int ChannelAccessIFTest::runAllTest() {

#ifdef ENABLE_STRESS_TESTS
<<<<<<< HEAD
  testPlan(158);
=======
  testPlan(159);
>>>>>>> c7bf9f6d
#else
  testPlan(154);
#endif

  test_implementation();
  test_providerName();

  test_createEmptyChannel();
  test_createChannelWithInvalidPriority();
  test_createChannel();
  test_recreateChannelOnDestroyedProvider();
  test_findEmptyChannel();
  test_findChannel();
  test_channel();

  test_channelGetWithInvalidChannelAndRequester();
  test_channelGetNoProcess();
  test_channelGetIntProcess();
  test_channelGetTestNoConnection();
  test_channelGetNotYetConnected();

  test_channelPutWithInvalidChannelAndRequester();
  test_channelPutNoProcess();
  test_channelPutIntProcess();
  test_channelPutTestNoConnection();
  test_channelPutNotYetConnected(); 

  test_channelGetFieldAll();
  test_channelGetFieldValue();
  test_channelGetFieldInvalid();

  test_channelProcesstWithInvalidRequesterAndRequest();
  test_channelProcess();
  test_channelProcessNoConnection();

  test_channelPutGetWithInvalidRequesterAndRequest();
  test_channelPutGetNoProcess_putGet();
  test_channelPutGetNoProcess_getPut();
  test_channelPutGetNoProcess_getGet();
  test_channelPutGetNoProcess_destroy();
  test_channelPutGetIntProcess();

  test_channelRPC();
  test_channelRPC_destroy();
  test_channelRPCWithInvalidRequesterAndRequest();

  test_channelMonitorWithInvalidRequesterAndRequest();
  test_channelMonitor(1);

  test_channelArray();
  test_channelArray_destroy();
  test_channelArrayTestNoConnection();

#ifdef ENABLE_STRESS_TESTS
  test_stressPutAndGetLargeArray();
  test_stressConnectDisconnect();
  test_stressConnectGetDisconnect();
  test_stressMonitorAndProcess(); 
#endif

  return testDone();
}


Channel::shared_pointer ChannelAccessIFTest::createChannel(string channelName, bool debug ) 
{

  std::tr1::shared_ptr<SyncChannelRequesterImpl> channelReq(new SyncChannelRequesterImpl(debug));
  Channel::shared_pointer channel = getChannelProvider()->createChannel(channelName, channelReq);
  return channel;
}


Channel::shared_pointer ChannelAccessIFTest::syncCreateChannel(string channelName, bool debug ) 
{

  std::tr1::shared_ptr<SyncChannelRequesterImpl> channelReq(new SyncChannelRequesterImpl(debug));
  Channel::shared_pointer channel = getChannelProvider()->createChannel(channelName, channelReq);
  bool isConnected = channelReq->waitUntilStateChange(getTimeoutSec());
  if (!isConnected) {
    std::cerr << "[" << channelName << "] failed to connect to the channel. " << std::endl;
    return shared_ptr<Channel>();
  }

  return channel;
}


SyncChannelGetRequesterImpl::shared_pointer ChannelAccessIFTest::syncCreateChannelGet(
    Channel::shared_pointer const & channel, string const & request, bool debug ) 
{

  shared_ptr<SyncChannelGetRequesterImpl> 
    channelGetReq(new SyncChannelGetRequesterImpl(channel->getChannelName(), debug));

  PVStructure::shared_pointer pvRequest = CreateRequest::create()->createRequest(request);

  channel->createChannelGet(channelGetReq,pvRequest);
  bool succStatus = channelGetReq->waitUntilGetDone(getTimeoutSec());
  if (!succStatus) {
    std::cerr << "[" << channel->getChannelName() << "] failed to get. " << std::endl;
    return shared_ptr<SyncChannelGetRequesterImpl>();
  }
  return channelGetReq;
}  


SyncChannelPutRequesterImpl::shared_pointer ChannelAccessIFTest::syncCreateChannelPut(
    Channel::shared_pointer const & channel, string const & request, bool debug ) 
{

  shared_ptr<SyncChannelPutRequesterImpl> 
    channelPutReq(new SyncChannelPutRequesterImpl(channel->getChannelName(), debug));


  PVStructure::shared_pointer pvRequest = CreateRequest::create()->createRequest(request);

  channel->createChannelPut(channelPutReq,pvRequest);
  bool succStatus = channelPutReq->waitUntilConnected(getTimeoutSec());

  if (!succStatus) {
    std::cerr << "[" << channel->getChannelName() << "] failed to create a put channel. " << std::endl;
    return shared_ptr<SyncChannelPutRequesterImpl>();
  }
  return channelPutReq;
}  


SyncChannelPutGetRequesterImpl::shared_pointer ChannelAccessIFTest::syncCreateChannelPutGet(
    Channel::shared_pointer const & channel, string const & request, bool debug ) 
{

  shared_ptr<SyncChannelPutGetRequesterImpl> 
    channelPutGetReq(new SyncChannelPutGetRequesterImpl(debug));

  PVStructure::shared_pointer pvRequest = CreateRequest::create()->createRequest(request);

  channel->createChannelPutGet(channelPutGetReq,pvRequest);
  bool succStatus = channelPutGetReq->waitUntilConnected(getTimeoutSec());

  if (!succStatus) {
    std::cerr << "[" << channel->getChannelName() << "] failed to create a put get channel. " << std::endl;
    return shared_ptr<SyncChannelPutGetRequesterImpl>();
  }
  return channelPutGetReq;
}  


SyncChannelRPCRequesterImpl::shared_pointer ChannelAccessIFTest::syncCreateChannelRPC(
    Channel::shared_pointer const & channel, bool debug ) 
{

  shared_ptr<SyncChannelRPCRequesterImpl> 
    channelRPCReq(new SyncChannelRPCRequesterImpl(debug));

  PVStructure::shared_pointer pvRequest = CreateRequest::create()->createRequest(string());

  channel->createChannelRPC(channelRPCReq, pvRequest);
  bool succStatus = channelRPCReq->waitUntilConnected(getTimeoutSec());

  if (!succStatus) {
    std::cerr << "[" << channel->getChannelName() << "] failed to create a RPC channel. " << std::endl;
    return shared_ptr<SyncChannelRPCRequesterImpl>();
  }
  return channelRPCReq;
}  


SyncMonitorRequesterImpl::shared_pointer ChannelAccessIFTest::syncCreateChannelMonitor(
    Channel::shared_pointer const & channel, string const & request, bool debug ) 
{
  shared_ptr<SyncMonitorRequesterImpl> monitorReq(new SyncMonitorRequesterImpl(debug)); 

  PVStructure::shared_pointer pvRequest = CreateRequest::create()->createRequest(request);

  channel->createMonitor(monitorReq, pvRequest);
  bool succStatus = monitorReq->waitUntilConnected(getTimeoutSec());

  if (!succStatus) {
    std::cerr << "[" << channel->getChannelName() << "] failed to create a monitor channel. " << std::endl;
    return shared_ptr<SyncMonitorRequesterImpl>();
  }
  return monitorReq;
}  


SyncChannelArrayRequesterImpl::shared_pointer ChannelAccessIFTest::syncCreateChannelArray(
    Channel::shared_pointer const & channel, PVStructure::shared_pointer pvRequest, bool debug ) 
{
  shared_ptr<SyncChannelArrayRequesterImpl> arrayReq(new SyncChannelArrayRequesterImpl(debug)); 

  channel->createChannelArray(arrayReq, pvRequest);
  bool succStatus = arrayReq->waitUntilConnected(getTimeoutSec());

  if (!succStatus) {
    std::cerr << "[" << channel->getChannelName() << "] failed to create an array channel. " << std::endl;
    return shared_ptr<SyncChannelArrayRequesterImpl>();
  }
  return arrayReq;
}  


void ChannelAccessIFTest::test_implementation() {

  testDiag("BEGIN TEST %s:", CURRENT_FUNCTION);

  testOk(getChannelProvider().get() != 0, "%s: channel provider is provided", CURRENT_FUNCTION );
  ChannelProvider::shared_pointer cp1 = getChannelProvider();
  ChannelProvider::shared_pointer cp2 = getChannelProvider();
  testOk(cp1 == cp2, "%s: calling getChannelProvider twice", CURRENT_FUNCTION);
  testOk(getTimeoutSec() > 0, "%s: timeout is set", CURRENT_FUNCTION);
}


void ChannelAccessIFTest::test_providerName() {

  testDiag("BEGIN TEST %s:", CURRENT_FUNCTION);

  testOk(!getChannelProvider()->getProviderName().empty(), "%s: provider name is set", CURRENT_FUNCTION);
  testOk(getChannelProvider()->getProviderName()== getChannelProvider()->getProviderName(),
      "%s: calling getProviderName twice should return the same provider", CURRENT_FUNCTION);
} 


void ChannelAccessIFTest::test_createEmptyChannel() {

  testDiag("BEGIN TEST %s:", CURRENT_FUNCTION);

  std::tr1::shared_ptr<SyncChannelRequesterImpl> channelReq(new SyncChannelRequesterImpl());

  try {
    Channel::shared_pointer channel = getChannelProvider()->createChannel(String(), channelReq);
    testFail("%s: empty channel name should not be allowed", CURRENT_FUNCTION);
    return;
  } catch(std::runtime_error &) {
  }

  testOk(channelReq->getCreatedCount() == 0, 
      "%s: checking for empty channel name", CURRENT_FUNCTION);
}


void ChannelAccessIFTest::test_createChannelWithInvalidPriority() {

  testDiag("BEGIN TEST %s:", CURRENT_FUNCTION);

  std::tr1::shared_ptr<SyncChannelRequesterImpl> channelReq(new SyncChannelRequesterImpl());

  try {
    Channel::shared_pointer channel = getChannelProvider()->createChannel(String(), channelReq,
        ChannelProvider::PRIORITY_MIN - 1 );
    testFail("%s: invalid priority should not be allowed when creating a channel",CURRENT_FUNCTION);
    return;
  } catch(std::runtime_error &) {
  }

  testOk(channelReq->getCreatedCount() == 0, 
      "%s: checking for invalid priority when creating a new channel",CURRENT_FUNCTION);
}


void ChannelAccessIFTest::test_createChannel() {

  testDiag("BEGIN TEST %s:", CURRENT_FUNCTION);

  std::tr1::shared_ptr<SyncChannelRequesterImpl> channelReq(new SyncChannelRequesterImpl());
  Channel::shared_pointer channel = getChannelProvider()->createChannel(TEST_COUNTER_CHANNEL_NAME, channelReq);
  bool succStatus = channelReq->waitUntilStateChange(getTimeoutSec());
  if (!succStatus) {
    std::cerr << "[" << TEST_COUNTER_CHANNEL_NAME << "] failed to connect. " << std::endl;
    testFail("%s: could not create a channel", CURRENT_FUNCTION);
    return;
  }

  channel->destroy();
  testOk(channelReq->getStatus().isSuccess(), "%s: create a channel", CURRENT_FUNCTION);
}


void ChannelAccessIFTest::test_recreateChannelOnDestroyedProvider() {

  testDiag("BEGIN TEST %s:", CURRENT_FUNCTION); 

  if (isLocal()){
    testOk(true, "%s: recreating channel on destroyed provider", CURRENT_FUNCTION);
    return;
  }

  ChannelProvider::shared_pointer provider = getChannelProvider();
  provider->destroy();
  test_createChannel();
}


void ChannelAccessIFTest::test_findEmptyChannel() {

  testDiag("BEGIN TEST %s:", CURRENT_FUNCTION); 

  try {
    std::tr1::shared_ptr<SyncChannelFindRequesterImpl> channelFindReq(new SyncChannelFindRequesterImpl());
    getChannelProvider()->channelFind(String(), channelFindReq);
    testFail("%s: empty channel name shoud never be allowed when searching for channels", CURRENT_FUNCTION);
    return;

  } catch(std::runtime_error &) {
  }

  testOk(true, "%s: finding an empty channel", CURRENT_FUNCTION);
}


void ChannelAccessIFTest::test_findChannel() {

  testDiag("BEGIN TEST %s:", CURRENT_FUNCTION);

  std::tr1::shared_ptr<SyncChannelFindRequesterImpl> channelFindReq(new SyncChannelFindRequesterImpl());
  getChannelProvider()->channelFind(TEST_COUNTER_CHANNEL_NAME, channelFindReq);
  bool isFindResult = channelFindReq->waitUntilFindResult(getTimeoutSec());
  if (!isFindResult) {
    std::cerr << "[" << TEST_COUNTER_CHANNEL_NAME << "] failed to connect. " << std::endl;
    testFail("%s: could not find a channel", CURRENT_FUNCTION);
    return;
  }
  testSkip(1, "finding a channel not implemented");
}


void ChannelAccessIFTest::test_channel() {

  testDiag("BEGIN TEST %s:", CURRENT_FUNCTION);

  std::tr1::shared_ptr<SyncChannelRequesterImpl> channelReq(new SyncChannelRequesterImpl());
  Channel::shared_pointer channel = getChannelProvider()->createChannel(TEST_COUNTER_CHANNEL_NAME, channelReq);
  bool succStatus = channelReq->waitUntilStateChange(getTimeoutSec());
  if (!succStatus) {
    std::cerr << "[" << channel->getChannelName() << "] failed to connect. " << std::endl;
    testFail("%s: could not create a channel", CURRENT_FUNCTION);
    return;
  }

  testOk(channelReq->getCreatedCount() == 1, "%s: channel created count", CURRENT_FUNCTION);
  testOk(channelReq->getStatus().isSuccess(), "%s: succ created a channel", CURRENT_FUNCTION);
  testOk(channelReq->getStateChangeCount() == 1, "%s: channel state change count", CURRENT_FUNCTION);
  testOk(channel->getChannelName() == TEST_COUNTER_CHANNEL_NAME, "%s: channel name match", CURRENT_FUNCTION);
  testOk(channel->getChannelRequester() == channelReq, "%s: channel requesters match", CURRENT_FUNCTION);
  //testOk(channel->getRequesterName() == channelRequesterPtr->getRequesterName(), 
  //    " channel requester's name match");
  testSkip(1, "channel requester's name mismatch");
  testOk(channel->getProvider() == getChannelProvider(), "%s: channel provider match", CURRENT_FUNCTION);
  testOk(!channel->getRemoteAddress().empty(), "%s: channel remote address set", CURRENT_FUNCTION);
  testOk(channel->isConnected(), "%s: channel connected ", CURRENT_FUNCTION);
  testOk(channel->getConnectionState() == Channel::CONNECTED , 
      "%s: channel connection state connected ", CURRENT_FUNCTION);

  testDiag("%s: destroying the channel", CURRENT_FUNCTION); 
  channel->destroy();

  succStatus = channelReq->waitUntilStateChange(getTimeoutSec());
  if (!succStatus) {
    std::cerr << "[" << channel->getChannelName() << "] failed to register a destroy event " << std::endl;
    testFail("%s: a destroy event was not caught for the testing channel ", CURRENT_FUNCTION);
    return;
  }

  testOk(channelReq->getCreatedCount() == 1, 
      "%s: channel created count should be the same on the destroyed channel", CURRENT_FUNCTION);
  testOk(channelReq->getStateChangeCount() == 3, 
      "%s: channel state change count should increase on the destroyed channel", CURRENT_FUNCTION);
  testOk(!channel->isConnected(), "%s: channel should not be connected ", CURRENT_FUNCTION);
  testOk(channel->getConnectionState() == Channel::DESTROYED , 
      "%s: channel connection state DESTROYED ", CURRENT_FUNCTION);

  testDiag("%s: destroying the channel yet again", CURRENT_FUNCTION); 
  channel->destroy();

  succStatus = channelReq->waitUntilStateChange(getTimeoutSec());
  if (succStatus) {
    std::cerr << "[" << channel->getChannelName() << "] registered a duplicate destroy event " << std::endl;
    testFail("%s: a destroy event was caught for the testing channel that was destroyed twice ", 
        CURRENT_FUNCTION);
    return;
  }

  testOk(channelReq->getCreatedCount() == 1, 
      "%s: channel created count should be the same on the yet again destroyed channel", CURRENT_FUNCTION);

  testOk(!channel->isConnected(), "%s: yet again destroyed channel should not be connected ", CURRENT_FUNCTION);
  testOk(channel->getConnectionState() == Channel::DESTROYED , 
      "%s: yet again destroyed channel connection state DESTROYED ", CURRENT_FUNCTION);
}


void ChannelAccessIFTest::test_channelGetWithInvalidChannelAndRequester() {

  testDiag("BEGIN TEST %s:", CURRENT_FUNCTION);

  Channel::shared_pointer channel = syncCreateChannel(TEST_CHANNEL_NAME);
  if (!channel.get()) {
    testFail("%s: channel not created ", CURRENT_FUNCTION);
    return;
  }

  testSkip(1, " creating a channel get with a null channel");
  //SyncChannelGetRequesterImpl::shared_pointer channelGetReq =  synCreateChannelGet(Channel::shared_pointer(), 
  //    string("field(timeStamp,value)"));


  testSkip(1, " creating a channel get with an empty request");
  //SyncChannelGetRequesterImpl::shared_pointer channelGetReq =  syncCreateChannelGet(Channel::shared_pointer(), 
  //   string());

  channel->destroy();
}


void ChannelAccessIFTest::test_channelGetNoProcess() {

  testDiag("BEGIN TEST %s:", CURRENT_FUNCTION);

  string request = "field(timeStamp,value)";

  Channel::shared_pointer channel = syncCreateChannel(TEST_VALUEONLY_CHANNEL_NAME);
  if (!channel.get()) {
    testFail("%s: channel not created ", CURRENT_FUNCTION);
    return;
  }

  SyncChannelGetRequesterImpl::shared_pointer channelGetReq =  syncCreateChannelGet(channel,request); 

  if (!channelGetReq.get()) {
    testFail("%s: channel get not created ", CURRENT_FUNCTION);
    return;
  }

  testOk(channelGetReq->getBitSet()->cardinality() == 1, "%s: bitset cardinality", CURRENT_FUNCTION);      
  testOk(channelGetReq->getBitSet()->get(0) == true, "%s: bitset get(0)", CURRENT_FUNCTION); 

  bool succStatus = channelGetReq->syncGet(false, getTimeoutSec());
  if (!succStatus) {
    testFail("%s: sync get failed ", CURRENT_FUNCTION);
    return;
  } 

  testOk(channelGetReq->getBitSet()->cardinality() == 0, 
      "%s: bitset cardinality after first sync get", CURRENT_FUNCTION);

  succStatus = channelGetReq->syncGet(false, getTimeoutSec());
  if (!succStatus) {
    testFail("%s: sync get failed ", CURRENT_FUNCTION);
    return;
  } 

  testOk(channelGetReq->getBitSet()->cardinality() == 0, 
      "%s: bitset cardinality after second sync get", CURRENT_FUNCTION);

  channelGetReq->getChannelGet()->destroy();
  testOk(channelGetReq->syncGet(false, getTimeoutSec()) == false, 
      "%s: after the channel get destroy, sync get must fail", CURRENT_FUNCTION); 

  channel->destroy();
}


void ChannelAccessIFTest::test_channelGetIntProcess() {

  testDiag("BEGIN TEST %s:", CURRENT_FUNCTION);

  Channel::shared_pointer channel = syncCreateChannel(TEST_SIMPLECOUNTER_CHANNEL_NAME);
  if (!channel.get()) {
    testFail("%s: channel not created ", CURRENT_FUNCTION);
    return;
  }

  test_channelGetIntProcessInternal(channel, CURRENT_FUNCTION);

  channel->destroy();
}


void ChannelAccessIFTest::test_channelGetNotYetConnected() {

  testDiag("BEGIN TEST %s:", CURRENT_FUNCTION);

  Channel::shared_pointer channel = createChannel(TEST_SIMPLECOUNTER_CHANNEL_NAME);
  if (!channel.get()) {
    testFail("%s: channel not created ", CURRENT_FUNCTION);
    return;
  }

  test_channelGetIntProcessInternal(channel, CURRENT_FUNCTION);

  channel->destroy();
}


void ChannelAccessIFTest::test_channelGetIntProcessInternal(Channel::shared_pointer channel, 
    string const & testMethodName) {

  string request = "record[process=true]field(timeStamp,value)"; 

  SyncChannelGetRequesterImpl::shared_pointer channelGetReq = syncCreateChannelGet(channel, request);
  if (!channelGetReq.get()) {
    testFail("%s: channel get not created ", testMethodName.c_str());
    return;
  }

  std::tr1::shared_ptr<PVInt> value = channelGetReq->getPVStructure()->getIntField("value");

  PVTimeStamp pvTimeStamp;

  testOk(pvTimeStamp.attach(channelGetReq->getPVStructure()->getStructureField("timeStamp")),
      "%s: attaching a timestamp", testMethodName.c_str());

  TimeStamp timeStamp;

  bool succStatus = channelGetReq->syncGet(false, getTimeoutSec());
  if (!succStatus) {
    testFail("%s: sync get failed ", testMethodName.c_str());
    return;
  } 

  pvTimeStamp.get(timeStamp);

  testOk(channelGetReq->getBitSet()->cardinality() == 1, "%s: bitset cardinality", testMethodName.c_str());      
  testOk(channelGetReq->getBitSet()->get(0) == true, "%s: bitset get(0)", testMethodName.c_str()); 

  int numOfTimes = 3;

  for (int i = 0; i < numOfTimes; i++) {

    int previousValue = value->get();
    long previousTimestampSec = timeStamp.getSecondsPastEpoch();

    epicsThreadSleep(1.0);

    bool succStatus = channelGetReq->syncGet(false, getTimeoutSec());
    if (!succStatus) {
      testFail("%s: sync get failed ", testMethodName.c_str());
      return;
    } 

    pvTimeStamp.get(timeStamp);

    testOk((previousValue +1)/*%11*/ == value->get(), "%s: testing the counter value change", 
        testMethodName.c_str());      
    testOk(timeStamp.getSecondsPastEpoch() > previousTimestampSec, 
        "%s: testing the timestamp change", testMethodName.c_str());      
  }     

  channelGetReq->getChannelGet()->destroy();
  testOk(channelGetReq->syncGet(false, getTimeoutSec()) == false, 
      "%s: after the channel get destroy, sync get must fail", testMethodName.c_str()); 

  channel->destroy();
}


void ChannelAccessIFTest::test_channelGetTestNoConnection() {

  testDiag("BEGIN TEST %s:", CURRENT_FUNCTION);

  string request = "field(timeStamp,value)"; 

  Channel::shared_pointer channel = syncCreateChannel(TEST_COUNTER_CHANNEL_NAME);
  if (!channel.get()) {
    testFail("%s: channel not created ", CURRENT_FUNCTION);
    return;
  }

  SyncChannelGetRequesterImpl::shared_pointer channelGetReq = syncCreateChannelGet(channel, request);
  if (!channelGetReq.get()) {
    testFail("%s: channel get not created ", CURRENT_FUNCTION);
    return;
  }

  channel->destroy();

  bool succStatus = channelGetReq->syncGet(false, getTimeoutSec());
  if (!succStatus) {
    testOk(true, "%s: get failed on destroy channel ", CURRENT_FUNCTION);
  }
  else {
    testFail("%s: get should fail on destroy channel ", CURRENT_FUNCTION);
  } 
}


void ChannelAccessIFTest::test_channelPutWithInvalidChannelAndRequester() {

  testDiag("BEGIN TEST %s:", CURRENT_FUNCTION);

  Channel::shared_pointer channel = syncCreateChannel(TEST_CHANNEL_NAME);
  if (!channel.get()) {
    testFail("%s: channel not created ", CURRENT_FUNCTION);
    return;
  }

  testSkip(1, " creating a channel put with a null channel: seg fault");
  //SyncChannelPutRequesterImpl::shared_pointer channelPutReq =  syncCreateChannelPut(Channel::shared_pointer(), 
  //    string("field(timeStamp,value)"));


  testSkip(1, " creating a channel put with an empty request: seg fault");
  //SyncChannelPutRequesterImpl::shared_pointer channelPutReq1 =  syncCreateChannelPut(channel, 
  //   string());

  channel->destroy();
}


void ChannelAccessIFTest::test_channelPutNoProcess() {

  testDiag("BEGIN TEST %s:", CURRENT_FUNCTION);

  string request = "field(value)";

  Channel::shared_pointer channel = syncCreateChannel(TEST_CHANNEL_NAME);
  if (!channel.get()) {
    testFail("%s: channel not created ", CURRENT_FUNCTION);
    return;
  }

  SyncChannelPutRequesterImpl::shared_pointer channelPutReq =  syncCreateChannelPut(channel,request); 

  if (!channelPutReq.get()) {
    testFail("%s: channel put not created ", CURRENT_FUNCTION);
    return;
  }

  // first do a get to get pvStrcuture
  bool succStatus = channelPutReq->syncGet(getTimeoutSec());
  if (!succStatus) {
    testFail("%s: sync get failed ", CURRENT_FUNCTION);
    return;
  } 

  std::tr1::shared_ptr<PVDouble> value = channelPutReq->getPVStructure()->getDoubleField("value");
  if (!value.get()) {
    testFail("%s: getting double value field failed ", CURRENT_FUNCTION);
    return;
  }

  double initVal = 123.0;

  value->put(initVal);
  channelPutReq->getBitSet()->set(value->getFieldOffset());

  /*bool*/ succStatus = channelPutReq->syncPut(false, getTimeoutSec());
  if (!succStatus) {
    testFail("%s: sync put failed ", CURRENT_FUNCTION);
    return;
  } 

  succStatus = channelPutReq->syncGet(getTimeoutSec());
  if (!succStatus) {
    testFail("%s: sync get failed ", CURRENT_FUNCTION);
    return;
  } 


  testOk(initVal == value->get(), "%s: initial value matches the get value ", CURRENT_FUNCTION);

  value->put(initVal + 2);
  channelPutReq->getBitSet()->clear();

  succStatus = channelPutReq->syncPut(false, getTimeoutSec());
  if (!succStatus) {
    testFail("%s: second sync put failed ", CURRENT_FUNCTION);
    return;
  } 

  succStatus = channelPutReq->syncGet(getTimeoutSec());
  if (!succStatus) {
    testFail("%s: second sync get failed ", CURRENT_FUNCTION);
    return;
  } 

  if (isLocal()) {
    testOk(initVal+2 == value->get(), 
        "%s: value should not change since bitset is not set unless is local ", CURRENT_FUNCTION);
  }
  else {
    testOk(initVal == value->get(), "%s: value should not change since bitset is not set ", CURRENT_FUNCTION);
  } 

  value->put(initVal + 1);
  channelPutReq->getBitSet()->set(value->getFieldOffset());

  succStatus = channelPutReq->syncPut(false, getTimeoutSec());
  if (!succStatus) {
    testFail("%s: third sync put failed ", CURRENT_FUNCTION);
    return;
  } 

  succStatus = channelPutReq->syncGet(getTimeoutSec());
  if (!succStatus) {
    testFail("%s: third sync get failed ", CURRENT_FUNCTION);
    return;
  } 

  testOk(initVal+1 == value->get(), "%s: changed value matches the get value ", CURRENT_FUNCTION);

  testDiag("%s: Ok, let's destroy the put channel", CURRENT_FUNCTION);

  succStatus = channelPutReq->syncPut(true, getTimeoutSec());
  if (!succStatus) {
    testFail("%s: destroying sync put failed ", CURRENT_FUNCTION);
    return;
  } 

  channelPutReq->getChannelPut()->destroy();

  succStatus = channelPutReq->syncPut(true, getTimeoutSec());
  if (!succStatus) {
    testOk(true, "%s: put on destroyed put channel should not succeed ", CURRENT_FUNCTION);
  }
  else {
    testFail("%s: put on destroyed put channel did succeed ", CURRENT_FUNCTION);
  } 

  channel->destroy();
}


void ChannelAccessIFTest::test_channelPutIntProcess() {

  testDiag("BEGIN TEST %s:", CURRENT_FUNCTION);

  Channel::shared_pointer channel = syncCreateChannel(TEST_SIMPLECOUNTER_CHANNEL_NAME);
  if (!channel.get()) {
    testFail("%s: channel not created ", CURRENT_FUNCTION);
    return;
  }

  test_channelPutIntProcessInternal(channel, CURRENT_FUNCTION);

  channel->destroy();
}


void ChannelAccessIFTest::test_channelPutNotYetConnected() {

  testDiag("BEGIN TEST %s:", CURRENT_FUNCTION);

  Channel::shared_pointer channel = createChannel(TEST_SIMPLECOUNTER_CHANNEL_NAME);
  if (!channel.get()) {
    testFail("%s: channel not created ", CURRENT_FUNCTION);
    return;
  }

  test_channelPutIntProcessInternal(channel, CURRENT_FUNCTION);

  channel->destroy();
}


void ChannelAccessIFTest::test_channelPutIntProcessInternal(Channel::shared_pointer channel, 
    string const & testMethodName) {

  string request = "record[process=true]field(value)";

  SyncChannelPutRequesterImpl::shared_pointer channelPutReq =  syncCreateChannelPut(channel,request); 

  if (!channelPutReq.get()) {
    testFail("%s: channel put not created ", testMethodName.c_str());
    return;
  }

  // first do a get to get pvStructure
  bool succStatus = channelPutReq->syncGet(getTimeoutSec());
  if (!succStatus) {
    testFail("%s: sync get failed ", testMethodName.c_str());
    return;
  } 

  std::tr1::shared_ptr<PVInt> value = channelPutReq->getPVStructure()->getIntField("value");
  if (!value.get()) {
    testFail("%s: getting int value field failed ", testMethodName.c_str());
    return;
  }

  int initVal = 3;

  value->put(initVal);
  channelPutReq->getBitSet()->set(value->getFieldOffset());

  /*bool*/ succStatus = channelPutReq->syncPut(false, getTimeoutSec());
  if (!succStatus) {
    testFail("%s: sync put failed ", testMethodName.c_str());
    return;
  } 

  succStatus = channelPutReq->syncGet(getTimeoutSec());
  if (!succStatus) {
    testFail("%s: sync get failed ", testMethodName.c_str());
    return;
  } 

  testOk(initVal + 1 == value->get(), "%s: value changed +1 due to processing ", testMethodName.c_str());

  value->put(initVal + 3);
  channelPutReq->getBitSet()->clear();

  succStatus = channelPutReq->syncPut(false, getTimeoutSec());
  if (!succStatus) {
    testFail("%s: second sync put failed ", testMethodName.c_str());
    return;
  } 

  succStatus = channelPutReq->syncGet(getTimeoutSec());
  if (!succStatus) {
    testFail("%s: second sync get failed ", testMethodName.c_str());
    return;
  } 

  if (isLocal()) {
    testOk(initVal+4 == value->get(), 
        "%s: value changed due to processing unless is local ", testMethodName.c_str());
  }
  else {
    testOk(initVal+2 == value->get(), "%s: value not changed ", testMethodName.c_str());
  } 


  testDiag("%s: Ok, let's destroy the put channel", testMethodName.c_str());

  succStatus = channelPutReq->syncPut(true, getTimeoutSec());
  if (!succStatus) {
    testFail("%s: destroying sync put failed ", testMethodName.c_str());
    return;
  } 

  channelPutReq->getChannelPut()->destroy();

  succStatus = channelPutReq->syncPut(true, getTimeoutSec());
  if (!succStatus) {
    testOk(true, "%s: put on destroyed put channel should not succeed ", testMethodName.c_str());
  }
  else {
    testFail("%s: put on destroyed put channel did succeed ", testMethodName.c_str());
  } 

  channel->destroy();
}


void ChannelAccessIFTest::test_channelPutTestNoConnection() {

  testDiag("BEGIN TEST %s:", CURRENT_FUNCTION);

  string request = "field(timeStamp,value)"; 

  Channel::shared_pointer channel = syncCreateChannel(TEST_COUNTER_CHANNEL_NAME);
  if (!channel.get()) {
    testFail("%s: channel not created ", CURRENT_FUNCTION);
    return;
  }

  SyncChannelPutRequesterImpl::shared_pointer channelPutReq = syncCreateChannelPut(channel, request);
  if (!channelPutReq.get()) {
    testFail("%s: channel put not created ", CURRENT_FUNCTION);
    return;
  }

  channel->destroy();

  bool succStatus = channelPutReq->syncPut(false, getTimeoutSec());
  if (!succStatus) {
    testOk(true, "%s: put failed on destroy channel ", CURRENT_FUNCTION);
  }
  else {
    testFail("%s: put should fail on destroy channel ", CURRENT_FUNCTION);
  }

  channel->destroy();
}


void ChannelAccessIFTest::test_channelGetFieldAll() {

  testDiag("BEGIN TEST %s:", CURRENT_FUNCTION);

  Channel::shared_pointer channel = syncCreateChannel(TEST_COUNTER_CHANNEL_NAME);
  if (!channel.get()) {
    testFail("%s: channel not created ", CURRENT_FUNCTION);
    return;
  }

  shared_ptr<SyncGetFieldRequesterImpl> 
    channelGetFieldReq(new SyncGetFieldRequesterImpl());

  channel->getField(channelGetFieldReq, String());

  bool succStatus = channelGetFieldReq->waitUntilGetDone(getTimeoutSec()); 
  if (!succStatus) {
    testFail("%s: get all fields failed ", CURRENT_FUNCTION);
  }
  else {
    testOk(true, "%s: get all fields succeeded ", CURRENT_FUNCTION);
    testOk(channelGetFieldReq->getField()->getType() == structure, 
        "%s: field type is structure ", CURRENT_FUNCTION);
  }

  channel->destroy();

}


void ChannelAccessIFTest::test_channelGetFieldValue() {

  testDiag("BEGIN TEST %s:", CURRENT_FUNCTION);

  Channel::shared_pointer channel = syncCreateChannel(TEST_COUNTER_CHANNEL_NAME);
  if (!channel.get()) {
    testFail("%s: channel not created ", CURRENT_FUNCTION);
    return;
  }

  shared_ptr<SyncGetFieldRequesterImpl> 
    channelGetFieldReq(new SyncGetFieldRequesterImpl());

  channel->getField(channelGetFieldReq, "value");

  bool succStatus = channelGetFieldReq->waitUntilGetDone(getTimeoutSec()); 
  if (!succStatus) {
    testFail("%s: get field value failed ", CURRENT_FUNCTION);
  }
  else {
    testOk(true, "%s: get field value succeeded ", CURRENT_FUNCTION);
    testOk(channelGetFieldReq->getField()->getType() == scalar, 
        "%s: field type is scalar", CURRENT_FUNCTION);
  }

  channel->destroy();

}


void ChannelAccessIFTest::test_channelGetFieldInvalid() {

  testDiag("BEGIN TEST %s:", CURRENT_FUNCTION);

  Channel::shared_pointer channel = syncCreateChannel(TEST_COUNTER_CHANNEL_NAME);
  if (!channel.get()) {
    testFail("%s: channel not created ", CURRENT_FUNCTION);
    return;
  }

  shared_ptr<SyncGetFieldRequesterImpl> 
    channelGetFieldReq(new SyncGetFieldRequesterImpl());

  channel->getField(channelGetFieldReq, "invalid");

  bool succStatus = channelGetFieldReq->waitUntilGetDone(getTimeoutSec()); 
  if (!succStatus) {
    testOk(true, "%s: get invalid field should not succeed ", CURRENT_FUNCTION);
  }
  else {
    testFail("%s: get invalid field succeded ", CURRENT_FUNCTION);
  }

  channel->destroy();

}


void ChannelAccessIFTest::test_channelProcesstWithInvalidRequesterAndRequest() {

  testDiag("BEGIN TEST %s:", CURRENT_FUNCTION);

  Channel::shared_pointer channel = syncCreateChannel(TEST_CHANNEL_NAME);
  if (!channel.get()) {
    testFail("%s: channel not created ", CURRENT_FUNCTION);
    return;
  }

  ChannelProcess::shared_pointer channelProcess = 
    channel->createChannelProcess(ChannelProcessRequester::shared_pointer(),
        epics::pvData::PVStructure::shared_pointer()); 

  testSkip(1, " creating a channel process get with a null requester/request");
  /*
  if (!channelProcess.get()) {
    testOk(true, "%s: creating channel process with null requester/request should not succeed ", CURRENT_FUNCTION);
  }
  else {
    testFail("%s: creating channel process with null requester/request succeded ", CURRENT_FUNCTION);
  }
*/

  channel->destroy();
}


void ChannelAccessIFTest::test_channelProcess() {

  testDiag("BEGIN TEST %s:", CURRENT_FUNCTION);

  string request = "field(value)"; 

  Channel::shared_pointer channel = syncCreateChannel(TEST_SIMPLECOUNTER_CHANNEL_NAME);
  if (!channel.get()) {
    testFail("%s: channel not created ", CURRENT_FUNCTION);
    return;
  }

  SyncChannelGetRequesterImpl::shared_pointer channelGetReq = syncCreateChannelGet(channel, request);
  if (!channelGetReq.get()) {
    testFail("%s: channel get not created ", CURRENT_FUNCTION);
    return;
  }

  bool succStatus = channelGetReq->syncGet(false, getTimeoutSec());
  if (!succStatus) {
    testFail("%s: sync get failed ", CURRENT_FUNCTION);
    return;
  }
  else {
    testOk(true, "%s: syncGet the initial state", CURRENT_FUNCTION);
  } 

  shared_ptr<SyncChannelProcessRequesterImpl> 
    channelProcessReq(new SyncChannelProcessRequesterImpl());


  ChannelProcess::shared_pointer channelProcess = 
    channel->createChannelProcess(channelProcessReq,
        epics::pvData::PVStructure::shared_pointer()); 

  succStatus = channelProcessReq->waitUntilConnected(getTimeoutSec());
  if (!succStatus) {
    testFail("%s: a channel process is not connected ", CURRENT_FUNCTION);
    return;
  }
  else {
    testOk(true,"%s: a process channel with an empty request connected", CURRENT_FUNCTION);
  } 


  succStatus = channelGetReq->syncGet(false, getTimeoutSec());
  if (!succStatus) {
    testFail("%s: second sync get failed ", CURRENT_FUNCTION);
    return;
  } 

  testOk(channelGetReq->getBitSet()->cardinality() == 0, "%s: bitset cardinality is 0", CURRENT_FUNCTION);      

  succStatus = channelProcessReq->syncProcess(false, getTimeoutSec());
  if (!succStatus) {
    testFail("%s: syncProcess failed ", CURRENT_FUNCTION);
    return;
  } 
  else {
    testOk(true, "%s: a sync process succeeded", CURRENT_FUNCTION);      
  }

  succStatus = channelGetReq->syncGet(false, getTimeoutSec());
  if (!succStatus) {
    testFail("%s: third sync get failed ", CURRENT_FUNCTION);
    return;
  } 


  testOk(channelGetReq->getBitSet()->cardinality() == 1, 
      "%s: bitset cardinality should change after process", CURRENT_FUNCTION);      

  testDiag("%s: destroying the process channel", CURRENT_FUNCTION);
  channelProcessReq->getChannelProcess()->destroy();

  succStatus = channelProcessReq->syncProcess(false, getTimeoutSec());
  if (!succStatus) {
    testOk(true, "%s: processing on a destroyed process channel should not succeed", CURRENT_FUNCTION);      
  } 
  else {
    testFail("%s: processing on a destroyed process channel succeed ", CURRENT_FUNCTION);
  }

  channel->destroy();
}


void ChannelAccessIFTest::test_channelProcessNoConnection() {

  testDiag("BEGIN TEST %s:", CURRENT_FUNCTION);

  string request = "field(value)"; 

  Channel::shared_pointer channel = syncCreateChannel(TEST_COUNTER_CHANNEL_NAME);
  if (!channel.get()) {
    testFail("%s: channel not created ", CURRENT_FUNCTION);
    return;
  }

  SyncChannelGetRequesterImpl::shared_pointer channelGetReq = syncCreateChannelGet(channel, request);
  if (!channelGetReq.get()) {
    testFail("%s: channel get not created ", CURRENT_FUNCTION);
    return;
  }

  testDiag("%s: destroying the channel", CURRENT_FUNCTION);
  channel->destroy();

  bool succStatus = channelGetReq->syncGet(false, getTimeoutSec());
  if (!succStatus) {
    testOk(true, "%s: processing on a destroyed channel should not succeed", CURRENT_FUNCTION);      
  } 
  else {
    testFail("%s: processing on a destroyed channel succeed ", CURRENT_FUNCTION);
  }
}


void ChannelAccessIFTest::test_channelPutGetWithInvalidRequesterAndRequest() {

  testDiag("BEGIN TEST %s:", CURRENT_FUNCTION);

  string request = "putField(value)getField(timeStamp,value)"; 

  Channel::shared_pointer channel = syncCreateChannel(TEST_CHANNEL_NAME);
  if (!channel.get()) {
    testFail("%s: channel not created ", CURRENT_FUNCTION);
    return;
  }

  testSkip(1, " creating a channel put get with a null channel");
  //SyncChannelPutGetRequesterImpl::shared_pointer channelPutGetReq =  
  //  syncCreateChannelPutGet(Channel::shared_pointer(),request);

  testSkip(1, " creating a channel put get with an empty request");
  //SyncChannelPutGetRequesterImpl::shared_pointer channelPutGetReq1 =  
  //syncCreateChannelPutGet(channel,String());

  channel->destroy();
} 


void ChannelAccessIFTest::test_channelPutGetNoProcess_putGet() {

  testDiag("BEGIN TEST %s:", CURRENT_FUNCTION);

  string request = "putField(value)getField(timeStamp,value)"; 

  Channel::shared_pointer channel = syncCreateChannel(TEST_VALUEONLY_CHANNEL_NAME);
  if (!channel.get()) {
    testFail("%s: channel not created ", CURRENT_FUNCTION);
    return;
  }

  SyncChannelPutGetRequesterImpl::shared_pointer channelPutGetReq =  
    syncCreateChannelPutGet(channel,request);
  if (!channelPutGetReq.get()) {
    testFail("%s: creating a channel putget failed ", CURRENT_FUNCTION);
    return;
  }

  // first get a pvStructure
  bool succStatus = channelPutGetReq->syncGetPut(getTimeoutSec());
  if (!succStatus) {
    testFail("%s: syncGetPut failed ", CURRENT_FUNCTION);
    return;
  } 
  
  // first get a pvStructure
  succStatus = channelPutGetReq->syncGetGet(getTimeoutSec());
  if (!succStatus) {
    testFail("%s: syncGetGet failed ", CURRENT_FUNCTION);
    return;
  } 


  std::tr1::shared_ptr<PVDouble> putValue = channelPutGetReq->getPVPutStructure()->getDoubleField("value");
  if (!putValue.get()) {
    testFail("%s: getting put double value field failed ", CURRENT_FUNCTION);
    return;
  }

  double initVal = 321.0;
  putValue->put(initVal);

  std::tr1::shared_ptr<PVDouble> getValuePtr = channelPutGetReq->getPVGetStructure()->getDoubleField("value");
  if (!getValuePtr.get()) {
    testFail("%s: getting get double value field failed ", CURRENT_FUNCTION);
    return;
  }

  /*bool*/ succStatus = channelPutGetReq->syncPutGet(false, getTimeoutSec());
  if (!succStatus) {
    testFail("%s: syncPutGet failed ", CURRENT_FUNCTION);
    return;
  } 
  else {
    testOk(true, "%s: a syncPutGet succeeded", CURRENT_FUNCTION);      
  }

  testOk(getValuePtr->get() == initVal, "value after syncPutGet should be initVal");

  testDiag("%s: testing putGet", CURRENT_FUNCTION);

  putValue->put(initVal + 1.0);

  succStatus = channelPutGetReq->syncPutGet(false, getTimeoutSec());
  if (!succStatus) {
    testFail("%s: second syncPutGet failed ", CURRENT_FUNCTION);
    return;
  } 
  else {
    testOk(true, "%s: a syncPutGet succeeded", CURRENT_FUNCTION);      
  }

  testOk(getValuePtr->get() == initVal + 1.0, "value after syncPutGet should be initVal + 1");

  channel->destroy();
}


void ChannelAccessIFTest::test_channelPutGetNoProcess_getPut() {

  testDiag("BEGIN TEST %s:", CURRENT_FUNCTION);

  string request = "putField(value)getField(timeStamp,value)"; 

  Channel::shared_pointer channel = syncCreateChannel(TEST_VALUEONLY_CHANNEL_NAME);
  if (!channel.get()) {
    testFail("%s: channel not created ", CURRENT_FUNCTION);
    return;
  }

  SyncChannelPutGetRequesterImpl::shared_pointer channelPutGetReq =  
    syncCreateChannelPutGet(channel,request);
  if (!channelPutGetReq.get()) {
    testFail("%s: creating a channel putget failed ", CURRENT_FUNCTION);
    return;
  }

  // first get a pvStructure
  bool succStatus = channelPutGetReq->syncGetPut(getTimeoutSec());
  if (!succStatus) {
    testFail("%s: syncGetPut failed ", CURRENT_FUNCTION);
    return;
  } 
  
  // first get a pvStructure
  succStatus = channelPutGetReq->syncGetGet(getTimeoutSec());
  if (!succStatus) {
    testFail("%s: syncGetGet failed ", CURRENT_FUNCTION);
    return;
  } 


  std::tr1::shared_ptr<PVDouble> putValue = channelPutGetReq->getPVPutStructure()->getDoubleField("value");
  if (!putValue.get()) {
    testFail("%s: getting put double value field failed ", CURRENT_FUNCTION);
    return;
  }

  double initVal = 321.0;
  putValue->put(initVal);

  std::tr1::shared_ptr<PVDouble> getValuePtr = channelPutGetReq->getPVGetStructure()->getDoubleField("value");
  if (!getValuePtr.get()) {
    testFail("%s: getting get double value field failed ", CURRENT_FUNCTION);
    return;
  }

  testDiag("%s: first put the initial pvPutStructure into the record", CURRENT_FUNCTION);

  /*bool*/ succStatus = channelPutGetReq->syncPutGet(false, getTimeoutSec());
  if (!succStatus) {
    testFail("%s: syncPutGet failed ", CURRENT_FUNCTION);
    return;
  } 
  else {
    testOk(true, "%s: a syncPutGet succeeded", CURRENT_FUNCTION);      
  }

  testDiag("%s: get the current data from the record and put it into pvPutStructure", CURRENT_FUNCTION);

  succStatus = channelPutGetReq->syncGetPut(getTimeoutSec());
  if (!succStatus) {
    testFail("%s: syncGetPut failed ", CURRENT_FUNCTION);
    return;
  } 
  else {
    testOk(true, "%s: a syncGetPut succeeded", CURRENT_FUNCTION);      
  }

  testOk(putValue->get() == initVal, "value after syncGetPut should be initVal");

  channel->destroy();
}


void ChannelAccessIFTest::test_channelPutGetNoProcess_getGet() {

  testDiag("BEGIN TEST %s:", CURRENT_FUNCTION);

  string request = "putField(value)getField(timeStamp,value)"; 

  Channel::shared_pointer channel = syncCreateChannel(TEST_VALUEONLY_CHANNEL_NAME);
  if (!channel.get()) {
    testFail("%s: channel not created ", CURRENT_FUNCTION);
    return;
  }

  SyncChannelPutGetRequesterImpl::shared_pointer channelPutGetReq =  
    syncCreateChannelPutGet(channel,request);
  if (!channelPutGetReq.get()) {
    testFail("%s: creating a channel putget failed ", CURRENT_FUNCTION);
    return;
  }

  // first get a pvStructure
  bool succStatus = channelPutGetReq->syncGetPut(getTimeoutSec());
  if (!succStatus) {
    testFail("%s: syncGetPut failed ", CURRENT_FUNCTION);
    return;
  } 
  
  // first get a pvStructure
  succStatus = channelPutGetReq->syncGetGet(getTimeoutSec());
  if (!succStatus) {
    testFail("%s: syncGetGet failed ", CURRENT_FUNCTION);
    return;
  } 


  std::tr1::shared_ptr<PVDouble> putValue = channelPutGetReq->getPVPutStructure()->getDoubleField("value");
  if (!putValue.get()) {
    testFail("%s: getting put double value field failed ", CURRENT_FUNCTION);
    return;
  }

  double initVal = 432.0;
  putValue->put(initVal);

  std::tr1::shared_ptr<PVDouble> getValuePtr = channelPutGetReq->getPVGetStructure()->getDoubleField("value");
  if (!getValuePtr.get()) {
    testFail("%s: getting get double value field failed ", CURRENT_FUNCTION);
    return;
  }

  testDiag("%s: first put the initial pvPutStructure into the record", CURRENT_FUNCTION);

  /*bool*/ succStatus = channelPutGetReq->syncPutGet(false, getTimeoutSec());
  if (!succStatus) {
    testFail("%s: syncPutGet failed ", CURRENT_FUNCTION);
    return;
  } 
  else {
    testOk(true, "%s: a syncPutGet succeeded", CURRENT_FUNCTION);      
  }

  testDiag("%s: get the current data from the record and put it into pvGetStructure", CURRENT_FUNCTION);

  succStatus = channelPutGetReq->syncGetGet(getTimeoutSec());
  if (!succStatus) {
    testFail("%s: syncGetGet failed ", CURRENT_FUNCTION);
    return;
  } 
  else {
    testOk(true, "%s: a syncGetGet succeeded", CURRENT_FUNCTION);      
  }

  testOk(getValuePtr->get() == initVal, "value after syncGetGet should be initVal");

  channel->destroy();
}


void ChannelAccessIFTest::test_channelPutGetNoProcess_destroy() {

  testDiag("BEGIN TEST %s:", CURRENT_FUNCTION);

  string request = "putField(value)getField(timeStamp,value)"; 

  Channel::shared_pointer channel = syncCreateChannel(TEST_VALUEONLY_CHANNEL_NAME);
  if (!channel.get()) {
    testFail("%s: channel not created ", CURRENT_FUNCTION);
    return;
  }

  SyncChannelPutGetRequesterImpl::shared_pointer channelPutGetReq =  
    syncCreateChannelPutGet(channel,request);
  if (!channelPutGetReq.get()) {
    testFail("%s: creating a channel putget failed ", CURRENT_FUNCTION);
    return;
  }
  
  // first get a pvStructure
  bool succStatus = channelPutGetReq->syncGetPut(getTimeoutSec());
  if (!succStatus) {
    testFail("%s: syncGetPut failed ", CURRENT_FUNCTION);
    return;
  } 
  
  // first get a pvStructure
  succStatus = channelPutGetReq->syncGetGet(getTimeoutSec());
  if (!succStatus) {
    testFail("%s: syncGetGet failed ", CURRENT_FUNCTION);
    return;
  } 
  

  /*bool*/ succStatus = channelPutGetReq->syncPutGet(true, getTimeoutSec());
  if (!succStatus) {
    testFail("%s: syncPutGet failed ", CURRENT_FUNCTION);
    return;
  } 
  else {
    testOk(true, "%s: syncPutGet succeeded", CURRENT_FUNCTION);      
  }

  testDiag("%s: destroying a channel putget", CURRENT_FUNCTION);
  channelPutGetReq->getChannelPutGet()->destroy();


  succStatus = channelPutGetReq->syncPutGet(true, getTimeoutSec());
  if (!succStatus) {
    testOk(true, "%s: syncPutGet on a destroyed channel should not succeed", CURRENT_FUNCTION);      
  } 
  else {
    testFail("%s: syncPutGet on a destroyed channel succeeded ", CURRENT_FUNCTION);
  }

  channel->destroy();
}


void ChannelAccessIFTest::test_channelPutGetIntProcess() {

  testDiag("BEGIN TEST %s:", CURRENT_FUNCTION);

  string request = "record[process=true]putField(value)getField(timeStamp,value)"; 

  Channel::shared_pointer channel = syncCreateChannel(TEST_SIMPLECOUNTER_CHANNEL_NAME);
  if (!channel.get()) {
    testFail("%s: channel not created ", CURRENT_FUNCTION);
    return;
  }

  SyncChannelPutGetRequesterImpl::shared_pointer channelPutGetReq =  
    syncCreateChannelPutGet(channel,request);
  if (!channelPutGetReq.get()) {
    testFail("%s: creating a channel putget failed ", CURRENT_FUNCTION);
    return;
  }

  // first get a pvStructure
  bool succStatus = channelPutGetReq->syncGetPut(getTimeoutSec());
  if (!succStatus) {
    testFail("%s: syncGetPut failed ", CURRENT_FUNCTION);
    return;
  } 
  
  // first get a pvStructure
  succStatus = channelPutGetReq->syncGetGet(getTimeoutSec());
  if (!succStatus) {
    testFail("%s: syncGetGet failed ", CURRENT_FUNCTION);
    return;
  } 


  std::tr1::shared_ptr<PVInt> putValue = channelPutGetReq->getPVPutStructure()->getIntField("value");
  if (!putValue.get()) {
    testFail("%s: getting put int value field failed ", CURRENT_FUNCTION);
    return;
  }

  int initVal = 3;
  putValue->put(initVal);

  std::tr1::shared_ptr<PVInt> getValuePtr = channelPutGetReq->getPVGetStructure()->getIntField("value");
  if (!getValuePtr.get()) {
    testFail("%s: getting get int value field failed ", CURRENT_FUNCTION);
    return;
  }

  PVTimeStamp pvTimeStamp;

  testOk(pvTimeStamp.attach(channelPutGetReq->getPVGetStructure()->getStructureField("timeStamp")),
      "%s: attaching a timestamp", CURRENT_FUNCTION);

  TimeStamp timeStamp;

  /*bool*/ succStatus = channelPutGetReq->syncGetGet(getTimeoutSec());
  if (!succStatus) {
    testFail("%s: syncGetGet failed ", CURRENT_FUNCTION);
    return;
  } 
  else {
    testOk(true, "%s: a syncGetGet succeeded", CURRENT_FUNCTION);      
  }

  pvTimeStamp.get(timeStamp);

  int numOfTimes = 3;

  for (int i = 0; i < numOfTimes; i++) {

    int previousValue = getValuePtr->get();
    long previousTimestampSec = timeStamp.getSecondsPastEpoch();

    //cout << "previousValue:" << previousValue << " previousTimestampSec:" << previousTimestampSec << endl;
    //cout << "next val:" << ((previousValue +1) % 11) << endl;


    putValue->put((previousValue + 1) /*% 11*/);

    succStatus = channelPutGetReq->syncPutGet(i ==  numOfTimes, getTimeoutSec());
    if (!succStatus) {
      testFail("%s: syncPutGet failed ", CURRENT_FUNCTION);
      return;
    } 

    epicsThreadSleep(1.0);

    pvTimeStamp.get(timeStamp);

    int testValue = (previousValue +1 + 1) /*% 11*/; //+1 (new value) +1 (process)

    //cout << "Testing1:" << testValue << " == " << getValuePtr->get() << endl;
    //cout << "Testing2:" << timeStamp.getSecondsPastEpoch() << ">" << previousTimestampSec << endl; 
    testOk( testValue == getValuePtr->get(), "%s: testing the counter value change", 
        CURRENT_FUNCTION);      
    testOk(timeStamp.getSecondsPastEpoch() > previousTimestampSec, 
        "%s: testing the timestamp change", CURRENT_FUNCTION);      
  }     

  channel->destroy();
}


void ChannelAccessIFTest::test_channelRPC() {

  testDiag("BEGIN TEST %s:", CURRENT_FUNCTION);

  string request = "record[process=true]putField(value)getField(timeStamp,value)"; 

  Channel::shared_pointer channel = syncCreateChannel(TEST_SUMRPC_CHANNEL_NAME);
  if (!channel.get()) {
    testFail("%s: channel not created ", CURRENT_FUNCTION);
    return;
  }

  SyncChannelRPCRequesterImpl::shared_pointer channelRPCReq = syncCreateChannelRPC(channel);
  if (!channelRPCReq.get()) {
    testFail("%s: creating a channel rpc failed ", CURRENT_FUNCTION);
    return;
  }

  bool succStatus = channelRPCReq->syncRPC(
      createSumArgumentStructure(1,2),false, getTimeoutSec());
  if (succStatus) {
    testOk(true, "%s: calling sum rpc service successfull", CURRENT_FUNCTION);
    testOk(channelRPCReq->getLastResponse()->getIntField("c")->get() == 3, 
        "%s: rpc service returned correct sum", CURRENT_FUNCTION);
  }
  else {
    testFail("%s: error calling syncRPC ", CURRENT_FUNCTION);
  }

  channel->destroy();
}


void ChannelAccessIFTest::test_channelRPC_destroy() {

  testDiag("BEGIN TEST %s:", CURRENT_FUNCTION);

  string request = "record[process=true]putField(value)getField(timeStamp,value)"; 

  Channel::shared_pointer channel = syncCreateChannel(TEST_SUMRPC_CHANNEL_NAME);
  if (!channel.get()) {
    testFail("%s: channel not created ", CURRENT_FUNCTION);
    return;
  }

  SyncChannelRPCRequesterImpl::shared_pointer channelRPCReq = syncCreateChannelRPC(channel);
  if (!channelRPCReq.get()) {
    testFail("%s: creating a channel rpc failed ", CURRENT_FUNCTION);
    return;
  }

  testDiag("%s: destroying the channel rpc", CURRENT_FUNCTION); 
  channelRPCReq->getChannelRPC()->destroy();

  bool succStatus = channelRPCReq->syncRPC(
      createSumArgumentStructure(1,2),false, getTimeoutSec());
  if (succStatus) {
    testFail("%s: rpc call succeded on a destroyed channel ", CURRENT_FUNCTION);
  }
  else {
    testOk(true, "%s: rpc call should not succeed on a destroyed channel ", CURRENT_FUNCTION);
  }

  channel->destroy();
}


void ChannelAccessIFTest::test_channelRPCWithInvalidRequesterAndRequest() {

  testDiag("BEGIN TEST %s:", CURRENT_FUNCTION);

  string request = "record[process=true]putField(value)getField(timeStamp,value)"; 

  Channel::shared_pointer channel = syncCreateChannel(TEST_SUMRPC_CHANNEL_NAME);
  if (!channel.get()) {
    testFail("%s: channel not created ", CURRENT_FUNCTION);
    return;
  }

  testSkip(1, " creating a channel rpc with a null channel");
  //SyncChannelRPCRequesterImpl::shared_pointer channelRPCReq = 
  //syncCreateChannelRPC(Channel::shared_pointer());

  SyncChannelRPCRequesterImpl::shared_pointer channelRPCReq = syncCreateChannelRPC(channel);
  if (!channelRPCReq.get()) {
    testFail("%s: creating a channel rpc failed ", CURRENT_FUNCTION);
    return;
  }


  testSkip(1, " skiping a rpc request with an empty pvArguments");
  //bool succStatus = channelRPCReq->syncRPC(
  //     PVStructure::shared_pointer(), false, getTimeoutSec());
  // if (!succStatus) {
  //   testOk(true, "%s: calling sum rpc service with an empty pvArguments should not succeed", CURRENT_FUNCTION);
  // }
  // else {
  //   testFail("%s: rpc request with an empty pvArguments succeeded ", CURRENT_FUNCTION);
  // }

  channel->destroy();
} 


void ChannelAccessIFTest::test_channelMonitorWithInvalidRequesterAndRequest() {

  testDiag("BEGIN TEST %s:", CURRENT_FUNCTION);

  string request = "record[queueSize=3]field(timeStamp)"; 

  Channel::shared_pointer channel = syncCreateChannel(TEST_COUNTER_CHANNEL_NAME);
  if (!channel.get()) {
    testFail("%s: channel not created ", CURRENT_FUNCTION);
    return;
  }

  testSkip(true, " creating a monitoring channel with a null channel");

  //SyncMonitorRequesterImpl::shared_pointer monitorReq =  
  //  syncCreateChannelMonitor(Channel::shared_pointer(), request);


  SyncMonitorRequesterImpl::shared_pointer monitorReq1 =  
    syncCreateChannelMonitor(channel, string());
  if (monitorReq1.get()) {
    testOk(true, "%s: a monitor requester with an empty request created  ", CURRENT_FUNCTION);
  }
  else {
    testFail("%s: a monitor requester with an empty request not created ", CURRENT_FUNCTION);
  } 

  channel->destroy();
} 


void ChannelAccessIFTest::test_channelMonitor(int queueSize) {

  testDiag("BEGIN TEST %s:", CURRENT_FUNCTION);
  ostringstream ostream;
  ostream << queueSize;
  string request = "record[queueSize=";
  request.append(ostream.str());
  request.append("]field(timeStamp,value)");

  Channel::shared_pointer channel = syncCreateChannel(TEST_COUNTER_CHANNEL_NAME);
  if (!channel.get()) {
    testFail("%s: channel not created ", CURRENT_FUNCTION);
    return;
  }

  SyncMonitorRequesterImpl::shared_pointer monitorReq =  
    syncCreateChannelMonitor(channel,request);
  if (!monitorReq.get()) {
    testFail("%s: creating a channel monitor failed ", CURRENT_FUNCTION);
    return;
  }

  testOk(monitorReq->getMonitorCounter() == 0, "%s: monitoring counter before calling start should be zero", 
      CURRENT_FUNCTION);

  monitorReq->getChannelMonitor()->start();

  bool succStatus = monitorReq->waitUntilMonitor(getTimeoutSec());
  if (!succStatus) {
    testFail("%s: no monitoring event happened ", CURRENT_FUNCTION);
    return;
  }
  else {
    testOk(monitorReq->getMonitorCounter() == 1, "%s: monitor event happened", CURRENT_FUNCTION);
    testOk(monitorReq->getChangedBitSet()->cardinality() == 1, "%s: monitor cardinality is 1", CURRENT_FUNCTION);
    testOk(monitorReq->getChangedBitSet()->get(0) == true, "%s: changeBitSet get(0) is true ", CURRENT_FUNCTION);
  }

  std::tr1::shared_ptr<PVField> valueField = monitorReq->getPVStructure()->getSubField("value");
  std::tr1::shared_ptr<PVField> previousValue = getPVDataCreate()->createPVField(valueField->getField());

std::ostringstream oss;
//oss << *monitorReq->getChangedBitSet() << std::endl;
oss << *monitorReq->getPVStructure();
testDiag("%s:\n%s", CURRENT_FUNCTION, oss.str().c_str());

  ConvertPtr convert = getConvert();
  convert->copy(valueField, previousValue);

  testOk(valueField->equals(*previousValue.get()) == true , "%s: value field equals to a previous value", 
      CURRENT_FUNCTION);

  for (int i = 2; i < 5; i++ ) {

    succStatus = monitorReq->waitUntilMonitor(getTimeoutSec());
    if (!succStatus) {
      testFail("%s: no further monitoring event happened ", CURRENT_FUNCTION);
      return;
    }

    testOk(monitorReq->getMonitorCounter() == i, "%s: monitor event happened for i=%d", CURRENT_FUNCTION, i);

    if (queueSize == 1 ) {
      testOk(monitorReq->getChangedBitSet()->cardinality() == 1, "%s: monitor cardinality is 1 (queue size = 1)", 
          CURRENT_FUNCTION);
      testOk(monitorReq->getChangedBitSet()->get(0) == true, "%s: changeBitSet get(0) is true (queue size = 1)", 
          CURRENT_FUNCTION); 
    }
    else {
      testOk(monitorReq->getChangedBitSet()->cardinality() == 2, "%s: monitor cardinality is 1 (queue size != 1)", 
          CURRENT_FUNCTION);
      testOk(monitorReq->getChangedBitSet()->get(1) == true, "%s: changeBitSet get(1) is true (queue size != 1)", 
          CURRENT_FUNCTION); 
      testOk(monitorReq->getChangedBitSet()->get(4) == true, "%s: changeBitSet get(4) is true (queue size != 1)", 
          CURRENT_FUNCTION); 

    } 

    valueField = monitorReq->getPVStructure()->getSubField("value");

std::ostringstream oss;
oss << "previous value : " << *previousValue << std::endl;
oss << "current value  : " << *valueField << std::endl;
//oss << "changed        : " << *monitorReq->getChangedBitSet() << std::endl;
oss << *monitorReq->getPVStructure();
testDiag("%s:\n%s", CURRENT_FUNCTION, oss.str().c_str());

    testOk(valueField->equals(*previousValue.get()) == false , "%s: value field not equals to a previous value", 
        CURRENT_FUNCTION);

    convert->copy(valueField, previousValue);
  } 


  monitorReq->getChannelMonitor()->stop(); 
  epicsThreadSleep(1.0);
  int mc = monitorReq->getMonitorCounter();
  epicsThreadSleep(2.0);
  testOk(mc == monitorReq->getMonitorCounter(), "%s: after monitor stop the counter should not increase",
      CURRENT_FUNCTION);
  channel->destroy();
}


void ChannelAccessIFTest::test_channelArray() {

  testDiag("BEGIN TEST %s:", CURRENT_FUNCTION);

  Channel::shared_pointer channel = syncCreateChannel(TEST_ARRAY_CHANNEL_NAME);
  if (!channel.get()) {
    testFail("%s: channel not created ", CURRENT_FUNCTION);
    return;
  }

  SyncChannelArrayRequesterImpl::shared_pointer arrayReq =  
    syncCreateChannelArray(channel, createArrayPvRequest());
  if (!arrayReq.get()) {
    testFail("%s: creating a channel array failed ", CURRENT_FUNCTION);
    return;
  }

  // first get to get pvArray
  bool succStatus = arrayReq->syncGet(false, 0, 0, getTimeoutSec());
  if (!succStatus) {
    testFail("%s: an array syncGet failed (0) ", CURRENT_FUNCTION);
    return;
  }

  PVDoubleArrayPtr array = static_pointer_cast<PVDoubleArray>(arrayReq->getArray());

  /*bool*/ succStatus = arrayReq->syncGet(false, 0, 2, getTimeoutSec());
  if (!succStatus) {
    testFail("%s: an array syncGet failed (1) ", CURRENT_FUNCTION);
    return;
  }

  unsigned numOfElements = 5;
  PVDoubleArray::svector newdata;

  //inserting 1.1 2.2 3.3 4.4 5.5 
  for (unsigned i = 1 ; i <= numOfElements; i++) {
    double val = i+i*0.1;
    newdata.push_back(val);
  }

  array->replace(freeze(newdata));

  succStatus = arrayReq->syncPut(false, 0, 0, getTimeoutSec());
  if (!succStatus) {
    testFail("%s: an array syncPut failed (2) ", CURRENT_FUNCTION);
    return;
  }

  succStatus = arrayReq->syncGet(false, 0, 0, getTimeoutSec());
  if (!succStatus) {
    testFail("%s: an array syncGet failed (3) ", CURRENT_FUNCTION);
    return;
  }

  PVDoubleArray::const_svector data(array->view());
  testOk(data.size() == numOfElements, "%s: data array size should be %d", 
      CURRENT_FUNCTION, numOfElements);


  //checking 1.1 2.2 3.3 4.4 5.5
  for (unsigned i = 0; i < numOfElements; i++) {
    int ii = i + 1;
    testOk(data[i] == (ii+ii*0.1), "%s: data slot %d should be %f", CURRENT_FUNCTION, i, (ii+ii*0.1));
  } 


  succStatus = arrayReq->syncPut(false, 4, data.size(), getTimeoutSec());
  if (!succStatus) {
    testFail("%s: an array syncPut failed (5)", CURRENT_FUNCTION);
    return;
  }

  succStatus = arrayReq->syncGet(false, 3, 3, getTimeoutSec());
  if (!succStatus) {
    testFail("%s: an array syncGet failed (6) ", CURRENT_FUNCTION);
    return;
  }


  PVDoubleArrayPtr array1 = static_pointer_cast<PVDoubleArray>(arrayReq->getArray());
  PVDoubleArray::const_svector data1(array1->view());
  testOk(data1[0] == 4.4 , "%s: 1.check 0: %f", CURRENT_FUNCTION, data1[0]);
  testOk(data1[1] == 1.1 , "%s: 1.check 1: %f", CURRENT_FUNCTION, data1[1]);
  // TODO java put can aut-extend array, C++ implementation does not
  testOk(data1.size() == 2 , "%s: data1.size() == 2", CURRENT_FUNCTION);
  //testOk(data1[2] == 2.2 , "%s: check 2: %f", CURRENT_FUNCTION, data1[2]);


  succStatus = arrayReq->syncSetLength(false, 3, 0, getTimeoutSec());
  if (!succStatus) {
    testFail("%s: an array setLength failed ", CURRENT_FUNCTION);
    return;
  }

  succStatus = arrayReq->syncGet(false, 0, 0, getTimeoutSec());
  if (!succStatus) {
    testFail("%s: an array syncGet failed (7) ", CURRENT_FUNCTION);
    return;
  }

  //checking 1.1 2.2 3.3
  PVDoubleArrayPtr array2 = static_pointer_cast<PVDoubleArray>(arrayReq->getArray());
  PVDoubleArray::const_svector data2(array2->view());
  testOk(data2.size() == 3, "%s: data size after calling setLength should be 3 ", 
      CURRENT_FUNCTION);
  testOk(data2[0] == 1.1 , "%s:  2.check 0: %f", CURRENT_FUNCTION, data2[0]);
  testOk(data2[1] == 2.2 , "%s:  2.check 1: %f", CURRENT_FUNCTION, data2[1]);
  testOk(data2[2] == 3.3,  "%s:  2.check 2: %f", CURRENT_FUNCTION, data2[2]);

  size_t currentLength = 3;
  size_t newCap = 2;
  succStatus = arrayReq->syncSetLength(false, currentLength, newCap, getTimeoutSec());
  if (!succStatus) {
    testFail("%s: an array setLength failed (2) ", CURRENT_FUNCTION);
    return;
  }

  succStatus = arrayReq->syncGet(false, 0, 0, getTimeoutSec());
  if (!succStatus) {
    testFail("%s: an array syncGet failed (8) ", CURRENT_FUNCTION);
    return;
  }

  //checking 1.1 2.2
  PVDoubleArrayPtr array3 = static_pointer_cast<PVDoubleArray>(arrayReq->getArray());
  PVDoubleArray::const_svector data3(array3->view());
  testOk(data3.size() == newCap, 
      "%s: data size after calling setLength should be %zu", CURRENT_FUNCTION, newCap);
  testOk(data3[0] == 1.1 , "%s: 3.check 0: %f", CURRENT_FUNCTION, data3[0]);
  testOk(data3[1] == 2.2 , "%s: 3.check 1: %f", CURRENT_FUNCTION, data3[1]);


  size_t bigCapacity = 10000;
  succStatus = arrayReq->syncSetLength(false, bigCapacity, bigCapacity, getTimeoutSec());
  if (!succStatus) {
    testFail("%s: an array setLength failed (3) ", CURRENT_FUNCTION);
    return;
  }

  succStatus = arrayReq->syncGet(false, 0, 0, getTimeoutSec());
  if (!succStatus) {
    testFail("%s: an array syncGet failed (9) ", CURRENT_FUNCTION);
    return;
  }
  
  PVDoubleArrayPtr array4 = static_pointer_cast<PVDoubleArray>(arrayReq->getArray());
  PVDoubleArray::const_svector data4(array4->view());
  testOk(data4.size() == bigCapacity, "%s: data size after calling setLength should be %zu", 
      CURRENT_FUNCTION, bigCapacity);
  testOk(data4[0] == 1.1 , "%s: 4.check 0: %f", CURRENT_FUNCTION, data4[0]);
  testOk(data4[1] == 2.2 , "%s: 4.check 1: %f", CURRENT_FUNCTION, data4[1]);
  /*
  if (data4.size() == bigCapacity) {
    size_t i = newCap;
    for (; i < bigCapacity; i++) {
      if (data4[i] != 0.0) {  // NOTE: floating-point number check, introduce epsilon value
        break;
      }
    }
    if (i == bigCapacity)
      testOk("%s: 4.check: all data 0.0", CURRENT_FUNCTION);
    else
      testFail("%s: 4.check: data at %zu should be 0.0 but was %f", CURRENT_FUNCTION, i, data4[i]);
  }
  else {
    testFail("%s: will not check the rest of the array if the size is not correct", CURRENT_FUNCTION);
  }
  */

  // test setLength with capacity 0 (no change) and getLength
  size_t newLen = bigCapacity/2;
  succStatus = arrayReq->syncSetLength(false, newLen, bigCapacity, getTimeoutSec());
  if (!succStatus) {
    testFail("%s: an array setLength failed (4) ", CURRENT_FUNCTION);
    return;
  }
  succStatus = arrayReq->syncGetLength(false, getTimeoutSec());
  if (!succStatus) {
    testFail("%s: an array getLength failed", CURRENT_FUNCTION);
    return;
  }
  testOk(arrayReq->getLength() == newLen, "%s: retrieved length should be %zu", CURRENT_FUNCTION, newLen);
  testOk(arrayReq->getCapacity() == bigCapacity, "%s: retrieved capacity should be %zu", CURRENT_FUNCTION, bigCapacity);


  channel->destroy();
}


void ChannelAccessIFTest::test_channelArrayTestNoConnection() {

  testDiag("BEGIN TEST %s:", CURRENT_FUNCTION);

  Channel::shared_pointer channel = syncCreateChannel(TEST_ARRAY_CHANNEL_NAME);
  if (!channel.get()) {
    testFail("%s: channel not created ", CURRENT_FUNCTION);
    return;
  }


  SyncChannelArrayRequesterImpl::shared_pointer arrayReq =  
    syncCreateChannelArray(channel, createArrayPvRequest());
  if (!arrayReq.get()) {
    testFail("%s: creating a channel array failed ", CURRENT_FUNCTION);
    return;
  }

  testDiag("%s: Ok, let's destroy the channel", CURRENT_FUNCTION);

  channel->destroy();

  bool succStatus = arrayReq->syncGet(false, 1, 2, getTimeoutSec());
  if (succStatus) {
    testFail("%s: an array syncGet should fail after the channel had been destroyed ", CURRENT_FUNCTION);
  }
  else {
    testOk(true, "%s: an array syncGet failed on the destroyed channel", CURRENT_FUNCTION);
  }


  succStatus = arrayReq->syncPut(false, 1, 2, getTimeoutSec());
  if (succStatus) {
    testFail("%s: an array syncPut should fail after the channel had been destroyed ", CURRENT_FUNCTION);
  }
  else {
    testOk(true, "%s: an array syncPut failed on the destroyed channel", CURRENT_FUNCTION);
  }
  
  
  succStatus = arrayReq->syncSetLength(false, 1, 2, getTimeoutSec());
  if (succStatus) {
    testFail("%s: an array syncSetLength should fail after the channel had been destroyed ", CURRENT_FUNCTION);
  }
  else {
    testOk(true, "%s: an array syncSetLength failed on the destroyed channel", CURRENT_FUNCTION);
  }


}


void ChannelAccessIFTest::test_channelArray_destroy() {

  testDiag("BEGIN TEST %s:", CURRENT_FUNCTION);

  bool debug = false;

  Channel::shared_pointer channel = syncCreateChannel(TEST_ARRAY_CHANNEL_NAME, debug);
  if (!channel.get()) {
    testFail("%s: channel not created ", CURRENT_FUNCTION);
    return;
  }

  SyncChannelArrayRequesterImpl::shared_pointer arrayReq =  
    syncCreateChannelArray(channel, createArrayPvRequest());
  if (!arrayReq.get()) {
    testFail("%s: creating a channel array failed ", CURRENT_FUNCTION);
    return;
  }

  bool succStatus = arrayReq->syncGet(false, 0, 2, getTimeoutSec());
  if (!succStatus) {
    testFail("%s: an array syncGet failed ", CURRENT_FUNCTION);
    return;
  }

  testDiag("%s: Destroying the channels", CURRENT_FUNCTION);

  channel->destroy();

  arrayReq->getChannelArray()->destroy();

  succStatus = arrayReq->syncGet(false, 0, 2, getTimeoutSec());
  if (!succStatus) {
    testOk(true,"%s: an array sync get should not succeed on a destroyed channel", CURRENT_FUNCTION);
  }
  else {
    testFail("%s: an array syncGet failed ", CURRENT_FUNCTION);
  }

}


void ChannelAccessIFTest::test_stressPutAndGetLargeArray() {

  testDiag("BEGIN TEST %s:", CURRENT_FUNCTION);

  string request = "field(value)";
  size_t minSize = 1;
  size_t step = 25471;
  size_t maxSize = 8*1024*1024;  // 8MB
  bool debug  = false;

  Channel::shared_pointer channel = syncCreateChannel(TEST_ARRAY_CHANNEL_NAME);
  if (!channel.get()) {
    testFail("%s: channel not created ", CURRENT_FUNCTION);
    return;
  }

  SyncChannelPutRequesterImpl::shared_pointer putReq =
    syncCreateChannelPut(channel, request, debug);
  if (!putReq.get()) {
    testFail("%s: creating a channel put failed ", CURRENT_FUNCTION);
    return;
  }

  PVDoubleArray::shared_pointer value = putReq->getPVStructure()->getSubField<PVDoubleArray>("value");
  if (!value.get()) {
    testFail("%s: getting double array value field failed ", CURRENT_FUNCTION);
    return;
  }

  PVDoubleArray::svector newdata;

  for (size_t len = minSize; len <= maxSize; len+=step) {

      //testDiag("%s: array size %zd", CURRENT_FUNCTION, len);

      // prepare data
      newdata.resize(len);
      for (size_t i = 0; i < len; i++)
          newdata[i] = i;

      value->replace(freeze(newdata));
      putReq->getBitSet()->set(value->getFieldOffset());

      bool succStatus = putReq->syncPut(false, getTimeoutSec());
      if (!succStatus) {
        testFail("%s: sync put failed at array size %zd", CURRENT_FUNCTION, len);
        return;
      }

      succStatus = putReq->syncGet(getTimeoutSec());
      if (!succStatus) {
        testFail("%s: sync get failed at array size %zd", CURRENT_FUNCTION, len);
        return;
      }

      // length check
      if (value->getLength() != len) {
          testFail("%s: length does not math %zd != %zd", CURRENT_FUNCTION, len, value->getLength());
          return;
      }

      // value check
      PVDoubleArray::const_svector data(value->view());
      for (size_t i = 0; i < len; i++) {
          if (i != data[i])        // NOTE: floating-point value comparison without delta
              testFail("%s: data slot %zd does not match %f != %f at array size %zd", CURRENT_FUNCTION, i, (double)i, data[i], len);
      }

  }

  channel->destroy();

  testOk(true, "%s: stress test put-and-get large array successfull", CURRENT_FUNCTION);


}



void ChannelAccessIFTest::test_stressConnectDisconnect() {

  testDiag("BEGIN TEST %s:", CURRENT_FUNCTION);

  int count = 300;
  bool debug = false;

  testDiag("%s: stress test connect-disconnect %d times", CURRENT_FUNCTION, count);

  for (int i = 0; i < count; i++) {
    Channel::shared_pointer channel = syncCreateChannel(TEST_VALUEONLY_CHANNEL_NAME, debug);
    if (!channel.get()) {
      testFail("%s: channel not created (%d) ", CURRENT_FUNCTION, i);
      return;
    }
    channel->destroy();
  }

  testOk(true, "%s: stress test connect-disconnect successfull", CURRENT_FUNCTION);
}


void ChannelAccessIFTest::test_stressConnectGetDisconnect() {

  testDiag("BEGIN TEST %s:", CURRENT_FUNCTION);

  string request = "field(value)";  
  int count = 300;
  bool debug  = false;


  testDiag("%s: stress testing connect-get-disconnect %d times", CURRENT_FUNCTION, count);

  for (int i = 0; i < count; i++) {

    Channel::shared_pointer channel = syncCreateChannel(TEST_VALUEONLY_CHANNEL_NAME, debug);
    if (!channel.get()) {
      testFail("%s: channel not created (%d) ", CURRENT_FUNCTION, i);
      return;
    }


    SyncChannelGetRequesterImpl::shared_pointer channelGetReq = syncCreateChannelGet(channel, request, debug);
    if (!channelGetReq.get()) {
      testFail("%s: channel get not created (%d) ", CURRENT_FUNCTION, i);
      return;
    }

    bool succStatus = channelGetReq->syncGet(true, getTimeoutSec());
    if (!succStatus) {
      testFail("%s: sync get failed (%d) ", CURRENT_FUNCTION, i);
      return;
    } 

    channel->destroy();
  }

  testOk(true, "%s: stress test connect-disconnect successfull", CURRENT_FUNCTION);
}


void ChannelAccessIFTest::test_stressMonitorAndProcess() {

  testDiag("BEGIN TEST %s:", CURRENT_FUNCTION);

  string request = "record[queueSize=3]field(timeStamp,value,alarm.severity.choices)";
  bool debug = false;

  Channel::shared_pointer channel = syncCreateChannel(TEST_SIMPLECOUNTER_CHANNEL_NAME, debug);
  if (!channel.get()) {
    testFail("%s: channel not created ", CURRENT_FUNCTION);
    return;
  }

  SyncMonitorRequesterImpl::shared_pointer monitorReq =  
    syncCreateChannelMonitor(channel, request, debug);
  if (!monitorReq.get()) {
    testFail("%s: creating a channel monitor failed ", CURRENT_FUNCTION);
    return;
  }

  testOk(monitorReq->getMonitorCounter() == 0, "%s: monitoring counter before calling start should be zero", 
      CURRENT_FUNCTION);


  shared_ptr<SyncChannelProcessRequesterImpl> 
    channelProcessReq(new SyncChannelProcessRequesterImpl(debug));

  ChannelProcess::shared_pointer channelProcess = 
    channel->createChannelProcess(channelProcessReq,
        epics::pvData::PVStructure::shared_pointer()); 

  bool succStatus = channelProcessReq->waitUntilConnected(getTimeoutSec());
  if (!succStatus) {
    testFail("%s: a channel process is not connected ", CURRENT_FUNCTION);
    return;
  }


  monitorReq->getChannelMonitor()->start();

  succStatus = monitorReq->waitUntilMonitor(getTimeoutSec());
  if (!succStatus) {
    testFail("%s: no monitoring event happened ", CURRENT_FUNCTION);
    return;
  }
  else {
    testOk(monitorReq->getMonitorCounter() == 1, "%s: monitor event happened", CURRENT_FUNCTION);
  }

  int count = 50000;

  testDiag("%s: stress testing monitor-process %d times", CURRENT_FUNCTION, count);

  for (int i = 2; i < count; i++ ) {

    succStatus = channelProcessReq->syncProcess(false, getTimeoutSec());
    if (!succStatus) {
      testFail("%s: syncProcess failed (%d) ", CURRENT_FUNCTION, i);
      return;
    } 

    while(monitorReq->getMonitorCounter() < i) {
      monitorReq->waitUntilMonitor(getTimeoutSec());
    }        

    int counter = monitorReq->getMonitorCounter();

    if (counter != i ) {
      testFail("%s: monitor counter != i. monitorCounter: %d, i:%d", CURRENT_FUNCTION, counter, i);
      return;
    }
  } 

  testOk(true, "%s: stress testing monitor-process successfull", CURRENT_FUNCTION);
}


PVStructure::shared_pointer ChannelAccessIFTest::createSumArgumentStructure(int a, int b) {

  int i = 0;
  StringArray fieldNames(2);
  FieldConstPtrArray fields(2);
  fieldNames[i] = "a";
  fields[i++] = getFieldCreate()->createScalar(pvInt);
  fieldNames[i] = "b";
  fields[i++] = getFieldCreate()->createScalar(pvInt);

  PVStructure::shared_pointer pvArguments(
      getPVDataCreate()->createPVStructure(
        getFieldCreate()->createStructure(fieldNames, fields)));

  pvArguments->getIntField("a")->put(a);
  pvArguments->getIntField("b")->put(b);

  return pvArguments;

}


PVStructure::shared_pointer ChannelAccessIFTest::createArrayPvRequest() {
  
  StringArray fieldNames; fieldNames.push_back("field");
  FieldConstPtrArray fields; fields.push_back(getFieldCreate()->createScalar(pvString));
  PVStructure::shared_pointer pvRequest(getPVDataCreate()->createPVStructure(
        getFieldCreate()->createStructure(fieldNames, fields)));

  PVString::shared_pointer pvFieldName = pvRequest->getStringField("field");
  pvFieldName->put("value");
  return pvRequest;
}<|MERGE_RESOLUTION|>--- conflicted
+++ resolved
@@ -43,11 +43,7 @@
 int ChannelAccessIFTest::runAllTest() {
 
 #ifdef ENABLE_STRESS_TESTS
-<<<<<<< HEAD
-  testPlan(158);
-=======
   testPlan(159);
->>>>>>> c7bf9f6d
 #else
   testPlan(154);
 #endif
