--- conflicted
+++ resolved
@@ -222,11 +222,7 @@
     std::tr1::weak_ptr<detail::BlockingServerTCPTransportCodec> _transport;
     const std::string _channelName;
     const pvAccessID _cid;
-<<<<<<< HEAD
-    ChannelSecuritySession::shared_pointer const & _css;
     bool _created;
-=======
->>>>>>> 523cb46e
     epics::pvData::Status _status;
     epics::pvData::Mutex _mutex;
 };
