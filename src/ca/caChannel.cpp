--- conflicted
+++ resolved
@@ -669,27 +669,21 @@
     pvRequest(pvRequest),  
     lastRequestFlag(false)
 {
-<<<<<<< HEAD
+    REFTRACE_INCREMENT(num_instances);
     if(CAClientFactory::getDebug()>0) {
         cout << "CAChannelGet::CAChannelGet() " << channel->getChannelName() << endl;
     }
-=======
-    REFTRACE_INCREMENT(num_instances);
->>>>>>> f1e938b0
 }
 
 CAChannelGet::~CAChannelGet()
 {
-<<<<<<< HEAD
     if(CAClientFactory::getDebug()>0) {
         string channelName("unknown");
         CAChannelPtr caChannel(channel.lock());
         if(caChannel) channelName = caChannel->getChannelName();
         std::cout << "CAChannelGet::~CAChannelGet() " << channelName << endl;
     }
-=======
     REFTRACE_DECREMENT(num_instances);
->>>>>>> f1e938b0
 }
 
 void CAChannelGet::activate()
@@ -1202,16 +1196,13 @@
 
 CAChannelPut::~CAChannelPut()
 {
-<<<<<<< HEAD
     if(CAClientFactory::getDebug()>0) {
         string channelName("unknown");
         CAChannelPtr caChannel(channel.lock());
         if(caChannel) channelName = caChannel->getChannelName();
         std::cout << "CAChannelPut::~CAChannelPut() " << channelName << endl;
     }
-=======
     REFTRACE_DECREMENT(num_instances);
->>>>>>> f1e938b0
 }
 
 size_t CAChannelPut::num_instances;
@@ -1226,13 +1217,10 @@
     block(false),   
     lastRequestFlag(false)
 {
-<<<<<<< HEAD
+    REFTRACE_INCREMENT(num_instances);
     if(CAClientFactory::getDebug()>0) {
         cout << "CAChannelPut::CAChannePut() " << channel->getChannelName() << endl;
     }
-=======
-    REFTRACE_INCREMENT(num_instances);
->>>>>>> f1e938b0
 }
 
 void CAChannelPut::activate()
@@ -1759,13 +1747,10 @@
     pvRequest(pvRequest),
     isStarted(false)
 {
-<<<<<<< HEAD
+    REFTRACE_INCREMENT(num_instances);
     if(CAClientFactory::getDebug()>0) {
         cout << "CAChannelMonitor::CAChannelMonitor() " << channel->getChannelName() << endl;
     }
-=======
-    REFTRACE_INCREMENT(num_instances);
->>>>>>> f1e938b0
 }
 
 void CAChannelMonitor::activate()
