--- conflicted
+++ resolved
@@ -61,25 +61,19 @@
         ChannelRequester::shared_pointer const & channelRequester,
         short priority,
         std::string const & address);
-<<<<<<< HEAD
 
     virtual void configure(epics::pvData::PVStructure::shared_pointer configuration);
     virtual void flush();
     virtual void poll();
 
-    virtual void destroy() EPICS_DEPRECATED {};
-
     void addChannel(const CAChannelPtr & channel);
-=======
-    void addChannel(const CAChannelPtr & get);
->>>>>>> c9204562
 
     /* ---------------------------------------------------------------- */
 
     void attachContext();
 
 private:
-    virtual void destroy() EPICS_DEPRECATED {}
+    virtual void destroy() EPICS_DEPRECATED {};
     void initialize();
     ca_client_context* current_context;
     epics::pvData::Mutex channelListMutex;
