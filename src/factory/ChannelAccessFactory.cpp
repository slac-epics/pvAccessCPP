--- conflicted
+++ resolved
@@ -23,41 +23,9 @@
 namespace epics {
 namespace pvAccess {
 
-<<<<<<< HEAD
-ChannelProviderRegistry::ChannelProviderRegistry()
-{
-std::cout << "ChannelProviderRegistry\n";
-}
-
-ChannelProviderRegistry::~ChannelProviderRegistry()
-{
-std::cout << "~ChannelProviderRegistry\n";
-}
-
-
-ChannelProviderRegistry::shared_pointer ChannelProviderRegistry::getChannelProviderRegistry()
-{
-    static Mutex mutex;
-    static ChannelProviderRegistry::shared_pointer global_reg;
-    Lock guard(mutex);
-    if(!global_reg) {
-        global_reg = ChannelProviderRegistry::build();
-    }
-    return global_reg;
-}
-
-
-ChannelProvider::shared_pointer ChannelProviderRegistry::getProvider(std::string const & providerName) {
-    ChannelProviderFactory::shared_pointer fact(getFactory(providerName));
-    if(fact)
-        return fact->sharedInstance();
-    else
-        return ChannelProvider::shared_pointer();
-=======
 ChannelProviderRegistry::shared_pointer ChannelProviderRegistry::build() {
     ChannelProviderRegistry::shared_pointer ret(new ChannelProviderRegistry);
     return ret;
->>>>>>> ab55a4ee
 }
 
 ChannelProvider::shared_pointer ChannelProviderRegistry::getProvider(std::string const & providerName) {
@@ -146,7 +114,6 @@
 }
 
 ChannelProviderFactory::shared_pointer ChannelProviderRegistry::remove(const std::string& name)
-
 {
     Lock G(mutex);
     ChannelProviderFactory::shared_pointer fact(getFactory(name));
@@ -168,21 +135,6 @@
     return false;
 }
 
-<<<<<<< HEAD
-ChannelProviderRegistry::shared_pointer getChannelProviderRegistry() {
-std::cerr << "getChannelProviderRegistry should not be used\n";
-    return ChannelProviderRegistry::getChannelProviderRegistry();
-}
-
-void registerChannelProviderFactory(ChannelProviderFactory::shared_pointer const & channelProviderFactory) {
-std::cerr << "registerChannelProviderFactory should not be used\n";
-     getChannelProviderRegistry()->add(channelProviderFactory);
-}
-
-void unregisterChannelProviderFactory(ChannelProviderFactory::shared_pointer const & channelProviderFactory) {
-std::cerr << "unregisterChannelProviderFactory should not be used\n";
-    getChannelProviderRegistry()->remove(channelProviderFactory->getFactoryName());
-=======
 void ChannelProviderRegistry::clear()
 {
     Lock G(mutex);
@@ -220,7 +172,6 @@
     epicsThreadOnce(&providerRegOnce, &providerRegInit, 0);
 
     return providerRegGbl->servers;
->>>>>>> ab55a4ee
 }
 
 ChannelFind::shared_pointer
